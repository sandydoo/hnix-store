--- conflicted
+++ resolved
@@ -27,12 +27,8 @@
                      , System.Nix.ReadonlyStore
                      , System.Nix.Store
                      , System.Nix.Util
-<<<<<<< HEAD
-  build-depends:       base >=4.10 && <4.12
+  build-depends:       base >=4.10
                      , base16-bytestring
-=======
-  build-depends:       base >=4.10
->>>>>>> 03671565
                      , bytestring
                      , binary
                      , bytestring
