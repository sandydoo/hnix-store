--- conflicted
+++ resolved
@@ -175,7 +175,6 @@
 addToStoreNar :: ValidPathInfo -> Source -> RepairFlag -> CheckSigsFlag -> MonadStore ()
 addToStoreNar = undefined  -- XXX
 
-
 -- class BaseHashAlgorithm (a :: HashAlgorithm) where
 --   baseHashAlgorithm :: Bool
 
@@ -197,54 +196,8 @@
 printHashType SHA256 = "SHA256"
 printHashType (Truncated _ a) = printHashType a
 
-<<<<<<< HEAD
-
--- **********************************************************
--- ** This is the c++ code we are porting for `addToStore` **
--- **********************************************************
---
--- Path RemoteStore::addToStore(const string & name, const Path & _srcPath,
---     bool recursive, HashType hashAlgo, PathFilter & filter, RepairFlag repair)
--- {
---     if (repair) throw Error("repairing is not supported when building through the Nix daemon");
-
---     auto conn(getConnection());
-
---     Path srcPath(absPath(_srcPath));
-
---     conn->to << wopAddToStore << name
---        << ((hashAlgo == htSHA256 && recursive) ? 0 : 1) /* backwards compatibility hack */
---        << (recursive ? 1 : 0)
---        << printHashType(hashAlgo);
-
---     try {
---         conn->to.written = 0;
---         conn->to.warn = true;
---         connections->incCapacity();
---         {
---             Finally cleanup([&]() { connections->decCapacity(); });
---             dumpPath(srcPath, conn->to, filter);
---         }
---         conn->to.warn = false;
---         conn.processStderr();
---     } catch (SysError & e) {
---         /* Daemon closed while we were sending the path. Probably OOM
---            or I/O error. */
---         if (e.errNo == EPIPE)
---             try {
---                 conn.processStderr();
---             } catch (EndOfFile & e) { }
---         throw;
---     }
-
---     return readStorePath(*this, conn->from);
--- }
-
 type PathFilter = Path -> Bool
 
-=======
-type PathFilter = Path -> Bool
->>>>>>> 34f2ad02
 addToStore
   :: forall a. (HasDigest a, AlgoVal a)
   => LBS.ByteString
@@ -256,7 +209,6 @@
   -> MonadStore Path
 addToStore name pth recursive algoProxy pfilter repair = do
   -- Get length first
-<<<<<<< HEAD
   -- len <- liftIO $ LBS.length . B.runPut . putNar <$> localPackNar narEffectsIO pth
   -- Fetch full NAR bytestring separately. We are trying to
   -- avoid forcing the full string in memory
@@ -266,18 +218,11 @@
   let bs'' = putByteStringLen "nix-archive-1"
   let bs = sampleRegularBaseline
   let len = LBS.length bs
-=======
-  len <- liftIO $ LBS.length . B.runPut . putNar <$> localPackNar narEffectsIO pth
-  -- Fetch full NAR bytestring separately. We are trying to
-  -- avoid forcing the full string in memory
-  bs  :: LBS.ByteString <- liftIO $ B.runPut . putNar <$> localPackNar narEffectsIO pth
->>>>>>> 34f2ad02
   runOpArgs AddToStore $ do
     putByteStringLen name
     -- TODO: really send the string 0 or 1? Or is this Word8's 0 and 1?
     putByteStringLen $ if algoVal @a `elem` [SHA256, Truncated 20 SHA256]
                                             && recursive
-<<<<<<< HEAD
                        then (LBS.pack [0])
                        else (LBS.pack [1])
                        -- then "0"
@@ -310,18 +255,6 @@
   ,"AAAABjb250ZW50cwMAAAAAAAAAaGkKAAAAAAABAAAAAAAAACkAA"
   ,"AAAAAAA"
   ]
-=======
-                       then "0"
-                       else "1"
-    -- TODO: really send the string 0 or 1? Or is this Word8's 0 and 1?
-    putByteStringLen $ if recursive then "0" else "1"
-    putByteStringLen (T.encodeUtf8 . printHashType $ algoVal @a)
-
-    putInt len
-    B.putLazyByteString bs
-  fmap (fromMaybe $ error "TODO: Error") sockGetPath
-
->>>>>>> 34f2ad02
 
 addTextToStore :: LBS.ByteString -> LBS.ByteString -> PathSet -> RepairFlag -> MonadStore (Maybe Path)
 addTextToStore name text references' repair = do
